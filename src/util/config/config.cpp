#include <fstream>
#include <sstream>
#include <iostream>

#include "config.h"

#include "../log/log.h"

#include "../util_env.h"

namespace dxvk {

  const static std::unordered_map<std::string, Config> g_appDefaults = {{
    /* Assassin's Creed Syndicate - amdags issues */
    { "ACS.exe", {{
      { "dxgi.customVendorId",              "10de" },
    }} },
    /* Dishonored 2                               */
    { "Dishonored2.exe", {{
      { "d3d11.allowMapFlagNoWait",         "True" }
    }} },
    /* Dragon Quest 2 - keeps searching for NVAPI */
    { "DRAGON QUEST XI.exe", {{
      { "dxgi.customVendorId",              "1002" },
      { "dxgi.customDeviceId",              "e366" },
    }} },
    /* F1 2015                                    */
    { "F1_2015.exe", {{
      { "d3d11.fakeStreamOutSupport",       "True" },
    }} },
    /* Far Cry 5                                  */
    { "FarCry5.exe", {{
      { "d3d11.allowMapFlagNoWait",         "True" }
    }} },
    /* Final Fantasy XV                           */
    { "ffxv_s.exe", {{
      { "d3d11.fakeStreamOutSupport",       "True" },
    }} },
    /* Frostpunk                                  */
    { "Frostpunk.exe", {{
      { "dxgi.deferSurfaceCreation",        "True" },
    }} },
<<<<<<< HEAD
    /* Just Cause 2 (Dx10)                        */
    { "JustCause2.exe", {{
      { "dxgi.fakeDx10Support",             "True" },
=======
    /* Grand Theft Auto V                         */
    { "GTA5.exe", {{
      { "dxgi.customVendorId",              "1002" },
      { "dxgi.customDeviceId",              "e366" },
    }} },
    /* Batman: Arkham Knight                      */
    { "BatmanAK.exe", {{
      { "dxgi.customVendorId",              "1002" },
      { "dxgi.customDeviceId",              "e366" },
>>>>>>> dc29eb4d
    }} },
    /* Mafia 3                                    */
    { "mafia3.exe", {{
      { "d3d11.fakeStreamOutSupport",       "True" },
    }} },
    /* Overwatch                                  */
    { "Overwatch.exe", {{
      { "d3d11.fakeStreamOutSupport",       "True" },
    }} },
    /* Sleeping Dogs                              */
    { "HKShip.exe", {{
      { "dxgi.fakeDx10Support",             "True" },
    }} },
    /* Sleeping Dogs: Definitive Edition          */
    { "SDHDShip.exe", {{
      { "dxgi.fakeDx10Support",             "True" },
    }} },
    /* Stalker: Call of Pripyat                   */
    { "Stalker-COP.exe", {{
      { "dxgi.fakeDx10Support",             "True" },
    }} },
    /* World of Warcraft                          */
    { "Wow.exe", {{
      { "dxgi.fakeDx10Support",             "True" },
    }} },
    /* World of Warcraft Beta                     */
    { "WowB.exe", {{
      { "dxgi.fakeDx10Support",             "True" },
    }} },
    /* World of Warcraft Test Branch              */
    { "WowT.exe", {{
      { "dxgi.fakeDx10Support",             "True" },
    }} },
  }};


  static bool isWhitespace(char ch) {
    return ch == ' ' || ch == '\x9' || ch == '\r';
  }

  
  static bool isValidKeyChar(char ch) {
    return (ch >= '0' && ch <= '9')
        || (ch >= 'A' && ch <= 'Z')
        || (ch >= 'a' && ch <= 'z')
        || (ch == '.' || ch == '_');
  }


  static size_t skipWhitespace(const std::string& line, size_t n) {
    while (n < line.size() && isWhitespace(line[n]))
      n += 1;
    return n;
  }


  static void parseUserConfigLine(Config& config, const std::string& line) {
    std::stringstream key;
    std::stringstream value;

    // Extract the key
    size_t n = skipWhitespace(line, 0);
    while (n < line.size() && isValidKeyChar(line[n]))
      key << line[n++];
    
    // Check whether the next char is a '='
    n = skipWhitespace(line, n);
    if (n >= line.size() || line[n] != '=')
      return;

    // Extract the value
    n = skipWhitespace(line, n + 1);
    while (n < line.size() && !isWhitespace(line[n]))
      value << line[n++];
    
    config.setOption(key.str(), value.str());
  }


  Config::Config() { }
  Config::~Config() { }


  Config::Config(OptionMap&& options)
  : m_options(std::move(options)) { }


  void Config::merge(const Config& other) {
    for (auto& pair : other.m_options)
      m_options.insert(pair);
  }


  void Config::setOption(const std::string& key, const std::string& value) {
    m_options.insert_or_assign(key, value);
  }


  std::string Config::getOptionValue(const char* option) const {
    auto iter = m_options.find(option);

    return iter != m_options.end()
      ? iter->second : std::string();
  }


  bool Config::parseOptionValue(
    const std::string&  value,
          std::string&  result) {
    result = value;
    return true;
  }


  bool Config::parseOptionValue(
    const std::string&  value,
          bool&         result) {
    if (value == "True") {
      result = true;
      return true;
    } else if (value == "False") {
      result = false;
      return true;
    } else {
      return false;
    }
  }


  bool Config::parseOptionValue(
    const std::string&  value,
          int32_t&      result) {
    if (value.size() == 0)
      return false;
    
    // Parse sign, don't allow '+'
    int32_t sign = 1;
    size_t start = 0;

    if (value[0] == '-') {
      sign = -1;
      start = 1;
    }

    // Parse absolute number
    int32_t intval = 0;

    for (size_t i = start; i < value.size(); i++) {
      if (value[i] < '0' || value[i] > '9')
        return false;
      
      intval *= 10;
      intval += value[i] - '0';
    }

    // Apply sign and return
    result = sign * intval;
    return true;
  }


  Config Config::getAppConfig(const std::string& appName) {
    auto appConfig = g_appDefaults.find(appName);
    if (appConfig != g_appDefaults.end()) {
      // Inform the user that we loaded a default config
      Logger::info(str::format("Found built-in config: ", appName));

      return appConfig->second;
    }

    return Config();
  }


  Config Config::getUserConfig() {
    Config config;

    // Load either $DXVK_CONFIG_FILE or $PWD/dxvk.conf
    std::string filePath = env::getEnvVar(L"DXVK_CONFIG_FILE");

    if (filePath == "")
      filePath = "dxvk.conf";
    
    // Open the file if it exists
    std::ifstream stream(filePath);

    if (!stream)
      return config;
    
    // Inform the user that we loaded a file, might
    // help when debugging configuration issues
    Logger::info(str::format("Found config file: ", filePath));

    // Parse the file line by line
    std::string line;

    while (std::getline(stream, line))
      parseUserConfigLine(config, line);
    
    return config;
  }


  void Config::logOptions() const {
    if (!m_options.empty()) {
      Logger::info("Effective configuration:");

      for (auto& pair : m_options)
        Logger::info(str::format("  ", pair.first, " = ", pair.second));
    }
  }

}<|MERGE_RESOLUTION|>--- conflicted
+++ resolved
@@ -40,11 +40,10 @@
     { "Frostpunk.exe", {{
       { "dxgi.deferSurfaceCreation",        "True" },
     }} },
-<<<<<<< HEAD
     /* Just Cause 2 (Dx10)                        */
     { "JustCause2.exe", {{
       { "dxgi.fakeDx10Support",             "True" },
-=======
+    }} },
     /* Grand Theft Auto V                         */
     { "GTA5.exe", {{
       { "dxgi.customVendorId",              "1002" },
@@ -54,7 +53,6 @@
     { "BatmanAK.exe", {{
       { "dxgi.customVendorId",              "1002" },
       { "dxgi.customDeviceId",              "e366" },
->>>>>>> dc29eb4d
     }} },
     /* Mafia 3                                    */
     { "mafia3.exe", {{
